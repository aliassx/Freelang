/*
 * lolcode.c
 *
 * This program parses and executes the commands in a LOLCODE file. If a file
 * is not syntactically valid, execution will halt at whatever point precedes
 * the error. Variables are assigned and cast dynamically (at run time).
 *
 * See < http://lolcode.com/specs/1.2 > for more information.
 *
 * MAINTAINER
 * 
 *      Justin J. Meza < justin dot meza at gmail dot com >
 *
 * LICENSE
 *
 *      Copyright (c) 2007 Justin J. Meza
 *
 *      Permission is hereby granted, free of charge, to any person obtaining a
 *      copy of this software and associated documentation files (the
 *      "Software"), to deal in the Software without restriction, including
 *      without limitation the rights to use, copy, modify, merge, publish,
 *      distribute, sublicense, and/or sell copies of the Software, and to
 *      permit persons to whom the Software is furnished to do so, subject to
 *      the following conditions:
 *
 *      The above copyright notice and this permission notice shall be included
 *      in all copies or substantial portions of the Software.
 *
 *      THE SOFTWARE IS PROVIDED "AS IS", WITHOUT WARRANTY OF ANY KIND, EXPRESS
 *      OR IMPLIED, INCLUDING BUT NOT LIMITED TO THE WARRANTIES OF
 *      MERCHANTABILITY, FITNESS FOR A PARTICULAR PURPOSE AND NONINFRINGEMENT.
 *      IN NO EVENT SHALL THE AUTHORS OR COPYRIGHT HOLDERS BE LIABLE FOR ANY
 *      CLAIM, DAMAGES OR OTHER LIABILITY, WHETHER IN AN ACTION OF CONTRACT,
 *      TORT OR OTHERWISE, ARISING FROM, OUT OF OR IN CONNECTION WITH THE
 *      SOFTWARE OR THE USE OR OTHER DEALINGS IN THE SOFTWARE.
 *
 * TODO
 *
 *    - Make sure variables, loops, and functions do not share names
 *    - Add scoping to other control structures
 *    - For the love of god please make everything 80 columns wide at most!
 *    - For BIGGR OF and SMALLR OF, what should the return type be? The
 *      bigger (or smaller) of the two values, or NUMBR if both NUMBRs and
 *      NUMBAR if any NUMBARs. Specifically, what if two different types are
 *      the same?  Which value is to be returned in this case of a tie?
 *    - Character hex value interpolation, Unicode?
 *    - Pick a good value for eps to ensure 0.1 * 10 = 0.99999... is
 *      interpreted as 1.
 *    - Are ending AN's evil in the get_args function?
 */

#include <stdlib.h>
#include <stdio.h>
#include <assert.h>
#include "hash.h"
#include "list.h"
#include "state.h"
#include "parser.h"
#include "args.h"
#include "loltypes.h"
#include "lolfunc.h"

    void
data_delete_list(void *DATA)
    /* Deletes pointers to lists */
{
    list_delete(DATA);
}

    int
parser_rules(char *BUF, size_t LEN, unsigned int *START, unsigned int *POS)
    /* The order of these rules is important! */
{
    /* String literals */
    if (BUF[*POS] == '"') {
        do if (BUF[(*POS)++] == '\n') return 1;
        while (*POS < LEN && (BUF[*POS] != '"' || (*POS > 0 && BUF[*POS - 1] == ':')));
    }
    /* Single-line comments */
    if (!strncmp(BUF + *POS, "BTW", 3) && !(*POS > 0 && BUF[*POS - 1] == 'O')) {
        *POS += 3;
        while (*POS < LEN && BUF[*POS] != '\n') *START = ++(*POS);
    }
    return 0;
}

    void
error(struct parser *PARSER, char *MESSAGE)
    /* Prints error messages and sets the state of the ERROR structure */
{
    struct token *token;
    assert(PARSER);
    token = (struct token *)list_head(PARSER->tokens);
    if (token) {
        if (token->null) fprintf(stderr, "%s:%d: %s: at end of line.\n",
                PARSER->name,
                token->line + 1,
                MESSAGE);
        else fprintf(stderr, "%s:%d: %s: at `%s'.\n",
                PARSER->name,
                token->line + 1,
                MESSAGE,
                token->data);
    }
    else fprintf(stderr, "%s: %s: at end of file.\n",
            PARSER->name,
            MESSAGE);
}

    struct value *
token_to_troof(struct token *TOKEN)
    /* Casts TOKEN's value to a TROOF. On success, returns the new value and
     * frees the token, otherwise, returns NULL and the token remains
     * allocated. */
{
    troof data;
    assert(TOKEN);
    assert(TOKEN->data);
    if (!strcmp(TOKEN->data, "WIN"))
        data = WIN;
    else if (!strcmp(TOKEN->data, "FAIL"))
        data = FAIL;
    else {
        return NULL;
    }
    token_delete(TOKEN);
    return value_create_troof(data);;
}

    struct value *
token_to_numbr(struct token *TOKEN)
{
    numbr data = 0;
    int pos, neg = 0;
    assert(TOKEN);
    assert(TOKEN->data);
    for (pos = 0; TOKEN->data[pos] != 0; pos++) {
        if (pos == 0 && TOKEN->data[pos] == '-') {
            neg = 1;
            pos++;
        }
        if (isdigit(TOKEN->data[pos])) {
            data *= 10;
            data += (int)(TOKEN->data[pos] - '0');
        }
        else return NULL;
    }
    if (neg) data *= -1;
    token_delete(TOKEN);
    return value_create_numbr(data);
}

    struct value *
token_to_numbar(struct token *TOKEN)
{
    numbar data = 0.0;
    int pos, neg = 0, dec = 0;
    assert(TOKEN);
    assert(TOKEN->data);
    for (pos = 0; TOKEN->data[pos] != 0; pos++) {
        if (pos == 0 && TOKEN->data[pos] == '-') {
            neg = 1;
            pos++;
        }
        if (isdigit(TOKEN->data[pos])) {
            if (dec) {
                int n;
                numbar frac = (numbar)(TOKEN->data[pos] - '0');
                for (n = 0; n < dec; n++)
                    frac /= 10;
                data += frac;
                dec++;
            }
            else {
                data *= 10.0;
                data += (numbar)(TOKEN->data[pos] - '0');
            }
        }
        else if (TOKEN->data[pos] == '.' && !dec) dec = 1;
        else return NULL;
    }
    if (neg) data *= -1.0;
    token_delete(TOKEN);
    return value_create_numbar(data);
}

    struct value *
token_to_yarn(struct parser *PARSER, struct value *STATE, struct token *TOKEN)
{
    struct value *value = NULL;
    yarn temp;                          /* Constructs the YARN */
    int len;                            /* Token string length */
    int n;                              /* Tracks token position */
    int i;                              /* Tracks value position */
    /* Check for YARN format */
    assert(TOKEN);
    assert(TOKEN->data);
    if (TOKEN->data[0] != '"' || !(len = strlen(TOKEN->data))
            || TOKEN->data[len - 1] != '"')
        return NULL;
    /* Copy characters, removing quotes */
    temp = malloc(sizeof(char) * (len - 1));
    for (n = 1, i = 0; n < len - 1; n++) {
        if (TOKEN->data[n] == '"' && n != 0 && n < len - 1) {
            /* Rogue quote character */
            error(PARSER, "Rogue quote character within YARN");
            return NULL;
        }
        else if (TOKEN->data[n] == ':') {
            /* Escape characters */
            if (TOKEN->data[n + 1] == ')') {    /* Newline */
                temp[i++] = '\n';
                n++;
            }
            else if (TOKEN->data[n + 1] == '>') {   /* Tab */
                temp[i++] = '\t';
                n++;
            }
            else if (TOKEN->data[n + 1] == 'o') {   /* Alarm */
                temp[i++] = '\a';
                n++;
            }
            else if (TOKEN->data[n + 1] == '"') {   /* Double quote */
                temp[i++] = '"';
                n++;
            }
            else if (TOKEN->data[n + 1] == ':') {   /* Colon */
                temp[i++] = ':';
                n++;
            }
            else if (TOKEN->data[n + 1] == '{') {   /* Variable */
                yarn data = NULL;
                struct value *value = NULL;
                int start = n + 2;
                int end = start;
                /* Seek to end brace */
                while (end < len - 1 && TOKEN->data[end] != '}') end++;
                if (end == len - 1) {
                    error(PARSER, "Unclosed variable interpolation block");
                    free(temp);
                    token_delete(TOKEN);
                    return NULL;
                }
                TOKEN->data[end] = '\0';
                /* Retrieve variable value */
                value = state_read(value_get_bukkit(STATE), TOKEN->data + start);
                if (!value) {
                    error(PARSER, "Invalid interpolation expression");
                    free(temp);
                    token_delete(TOKEN);
                    return NULL;
                }
                value = value_cast_yarn(value);
                data = value_get_yarn(value);
                /* Reallocate temp, adding data's size */
                temp = realloc(temp, sizeof(char) * (len + strlen(data) - 2));
                /* Place the contents of data in temp */
                strcpy(temp + i, data);
                i += strlen(data);
                /* Clean up */
                value_delete(value);
                n = end;
                break;
            }
            else {
                error(PARSER, "Rogue escape character within YARN");
                free(temp);
                token_delete(TOKEN);
                return NULL;
            }
        }
        /* Otherwise, just copy over all other characters */
        else temp[i++] = TOKEN->data[n];
    }
    temp[i] = '\0';
    /* Clean up and return */
    value = value_create_yarn(temp);
    free(temp);
    token_delete(TOKEN);
    return value;
}

    struct value *
resolve_value(struct parser *PARSER, struct value *STATE)
    /* Extracts the next token from PARSER and tokenizes it by splitting the
     * it at ``!!'' and ``!?''.  It then performs the appropriate accesses to
     * STATE to yield the valid target value, which it returns. */
{
    struct token *token = NULL;
    /* Keeps track of current state */
    struct state *state = value_get_bukkit(STATE);
    struct value *value = NULL;        /* The value to return */
    char *cur = NULL;                  /* Beginning of current part */
    unsigned short len = 0;            /* Length of current part */
    assert(PARSER);
    assert(STATE);
    token = parser_get(PARSER);
    /* If I, return global state */
    if (!strcmp(token->data, "I")) {
        token_delete(token);
        return STATE;
    }
    cur = token->data;
    while (1) {
        /* If we've found the end of an object name */
        /* TODO: It should be an error if '!' is not followed by '!' or '?' */
        if (cur[len] == '\0' || (cur[len] == '!'
                && (cur[len + 1] == '!' || cur[len + 1] == '?'))) {
            /* Save a copy of it */
            char *temp = malloc(sizeof(char) * (len + 1));
            strncpy(temp, cur, len);
            temp[len] = '\0';
            /* If direct access, read from current state */
            if (cur == token->data || *(cur - 1) == '!') {
                value = state_read(state, temp);
                /* Numerical indices are created on the fly */
                if (cur != token->data && value == NULL) {
                    struct token *token = token_create_str(temp);
                    struct value *numbr = token_to_numbr(token);
                    if (numbr) {
                        value = value_create_noob();
                        state_write(state, temp, value);
                    }
                    else token_delete(token);
                }
            }
            /* Else, if indirect access, read value from global state, cast it to
             * a YARN, and read that from current state. */
            else if (*(cur - 1) == '?') {
                struct value *yarn = NULL;
                value = state_read(value_get_bukkit(STATE), temp);
                if (!value) {
                    error(PARSER, "Indirect reference does not exist");
                    free(temp);
                    token_delete(token);
                    return NULL;
                }
                else if (!(yarn = value_cast_yarn(value))) {
                    error(PARSER, "Invalid indirect reference type");
                    free(temp);
                    token_delete(token);
                    return NULL;
                }
                value = state_read(state, value_get_yarn(yarn));
                /* Numerical indices are created on the fly */
                if (cur != token->data && value == NULL) {
                    struct token *token = token_create_str(value_get_yarn(yarn));
                    struct value *numbr = token_to_numbr(token);
                    if (numbr) {
                        value = value_create_noob();
                        state_write(state, value_get_yarn(yarn), value);
                    }
                    else token_delete(token);
                }
                value_delete(yarn);
            }
            else {
                error(PARSER, "Expected ``!'' or ``?'' after ``!''");
                token_delete(token);
                return NULL;
            }
            /* Last resolution need not be a BUKKIT */
            if (cur[len] != '\0') {
                if (value->type != BUKKIT) {
                    error(PARSER, "Expected BUKKIT");
                    free(temp);
                    token_delete(token);
                    return NULL;
                }
                state = value_get_bukkit(value);
            }
            free(temp);
            if (cur[len] == '\0') break;
            cur += (len + 2);
            len = 0;
        }
        else len++;
    }
    token_delete(token);
    /* If we could not resolve, put the token back */
    if (!value) parser_unget(PARSER);
    return value;
}

struct value *evaluate_expr(struct parser *, struct value *, struct list *);

    struct list *
args_get(struct parser *PARSER, struct value *STATE, struct list *BREAKS,
        int NUM)
    /* Removes NUM arguments from parsers token stream, optionally seperated by
     * ANs. NUM < 0 retrieves as many arguments as possible.  Caller code
     * should check to make sure the number of arguments actually returned
     * matches the arity of the function. */
{
    struct list *args = NULL;
    struct value *arg = NULL;
    int start = NUM;
    assert(PARSER);
    assert(STATE);
    assert(BREAKS);
    args = list_create(data_delete_value, data_copy_value);
    while (NUM--) {
        if ((arg = evaluate_expr(PARSER, STATE, BREAKS)) == NULL) break;
        list_push_back(args, arg);
        if (NUM) parser_cmp(PARSER, "AN");
    }
    return args;
}

    struct list *
args_convert(struct list *LIST, int *TYPES, unsigned int SIZE)
    /* Converts a list of mixed-type values into a list of values conforming to
     * a particular typing scheme. The exact scheme is determined using the
     * TYPES array and a simple two step process, described below. SIZE is the
     * size of the TYPES array. */
{
    struct list *list = list_create(data_delete_value, data_copy_value);
    /* For each value in LIST, */
    while (!list_empty(LIST)) {
        struct value *value = (struct value *)list_head(LIST);
        unsigned int n;
        /* Check if native type matches one in TYPES */
        for (n = 0; n < SIZE; n++) {
            if (value->type == TYPES[n]) {
                list_push_back(list, value_copy(value));
                break;
            }
        }
        /* If type matches, move to next value */
        if (n < SIZE) {
            list_pop_front(LIST);
            continue;
        }
        /* Otherwise, check if the type can be cast */
        for (n = 0; n < SIZE; n++) {
            struct value *cast = NULL;
            switch (TYPES[n]) {
                case NOOB:
                    cast = value_create_noob();
                    break;
                case TROOF:
                    cast = value_cast_troof(value);
                    break;
                case NUMBR:
                    cast = value_cast_numbr(value);
                    break;
                case NUMBAR:
                    cast = value_cast_numbar(value);
                    break;
                case YARN:
                    cast = value_cast_yarn(value);
                    break;
                default:
                    fprintf(stderr, "Incorrect cast type.\n");
                    return NULL;
                    break;
            }
            if (cast) {
                list_push_back(list, cast);
                list_pop_front(LIST);
                break;
            }
        }
        /* If unable to cast, bail */
        if (n == SIZE) {
            list_delete(list);
            list_delete(LIST);
            return NULL;
        }
        /* Otherwise, move to next value */
        list_pop_front(LIST);
    }
    list_delete(LIST);
    return list;
}

    int
evaluate_parser(struct parser *PARSER, struct value *STATE, struct list *BREAKS)
    /* Evaluates all of the remaining tokens in PARSER and returns the result
     * of the last evaluated expression. The arguments which are used for the
     * state of the program are not modified but are visible to the evaluated
     * code. Returns 0 if the entire parser was evaluated, and 1 otherwise. */
{
    assert(PARSER);
    assert(STATE);
    assert(BREAKS);
    while (!parser_empty(PARSER)) {
        struct value *value = NULL;
        /* OBTW ... TLDR */
        if (parser_cmp(PARSER, "OBTW"))
                list_delete(parser_seek(PARSER, "TLDR"));
        else {
            /* KTHXBYE */
            if (parser_cmp(PARSER, "KTHXBYE")) return 0;
            /* Evaluate parser expressions */
            else if (!(value = evaluate_expr(PARSER, STATE, BREAKS)))
                return 1;
        }
        /* Update IT */
        if (value) state_write(value_get_bukkit(STATE), "IT", value);
        /* If the parser is empty, return */
        if (parser_empty(PARSER)) return 0;
        /* We should be left with a null token */
        if (!parser_cmp(PARSER, NULL)) {
            error(PARSER, "Unexpected token");
            /* TODO: try returning the unexpected token and deleting it
             * later */
            return 1;
        }
    }
    return 0;
}

    struct value *
evaluate_expr(struct parser *PARSER, struct value *STATE, struct list *BREAKS)
    /* Evaluates the next valid expression present in PARSER's token stream */
{
    struct token *token;
    struct value *value;
    assert(PARSER);
    assert(STATE);
    assert(BREAKS);

    /* VISIBLE */
    if (parser_cmp(PARSER, "VISIBLE")) {
        /* Retrieve all arguments */
        struct list *args = args_get(PARSER, STATE, BREAKS, -1);
        /* Check for at least one argument */
        if (list_size(args) == 0) {
            error(PARSER, "No arguments supplied to VISIBLE");
            list_delete(args);
            return NULL;
        }
        /* Convert and print arguments */
        while (!list_empty(args)) {
            struct value *arg = (struct value *)list_head(args);
            if (arg->type != YARN) {
                struct value *val = NULL;
                val = value_cast_yarn(arg);
                if (!val) {
                    error(PARSER, "Invalid argument to VISIBLE");
                    list_delete(args);
                    value_delete(val);
                    return NULL;
                }
                printf("%s", value_get_yarn(val));
                value_delete(val);
            }
            else printf("%s", value_get_yarn(arg));
            list_pop_front(args);
        }
        list_delete(args);
        /* Append optional newline */
        if (!parser_cmp(PARSER, "!")) printf("\n");
        return value_create_noob();
    }

    /* SUM OF */
    if (parser_cmp(PARSER, "SUM")) {
        struct list *args = NULL;
        struct list *values = NULL;
        int types[2] = { NUMBR, NUMBAR };
        if (!parser_cmp(PARSER, "OF")) {
            error(PARSER, "Expected `OF' after `SUM'");
            return NULL;
        }
        /* Retrieve all arguments */
        args = args_get(PARSER, STATE, BREAKS, 2);
        /* Check for correct number of arguments */
        if (list_size(args) != 2) {
            error(PARSER, "Wrong number of arguments to SUM OF");
            list_delete(args);
            return NULL;
        }
        /* Convert arguments to correct types */
        values = args_convert(args, types, 2);
        if (!values) {
            error(PARSER, "Invalid argument to SUM OF");
            list_delete(values);
            return NULL;
        }
        /* Apply the appropriate operation */
        return func_foldl(values, func_sumof);
    }

    /* DIFF OF */
    if (parser_cmp(PARSER, "DIFF")) {
        struct list *args = NULL;
        struct list *values = NULL;
        int types[2] = { NUMBR, NUMBAR };
        if (!parser_cmp(PARSER, "OF")) {
            error(PARSER, "Expected `OF' after `DIFF'");
            return NULL;
        }
        args = args_get(PARSER, STATE, BREAKS, 2);
        if (list_size(args) != 2) {
            error(PARSER, "Wrong number of arguments to DIFF OF");
            list_delete(args);
            return NULL;
        }
        values = args_convert(args, types, 2);
        if (!values) {
            error(PARSER, "Invalid argument to DIFF OF");
            list_delete(values);
            return NULL;
        }
        return func_foldl(values, func_diffof);
    }

    /* PRODUKT OF */
    if (parser_cmp(PARSER, "PRODUKT")) {
        struct list *args = NULL;
        struct list *values = NULL;
        int types[2] = { NUMBR, NUMBAR };
        if (!parser_cmp(PARSER, "OF")) {
            error(PARSER, "Expected `OF' after `PRODUKT'");
            return NULL;
        }
        args = args_get(PARSER, STATE, BREAKS, 2);
        if (list_size(args) != 2) {
            error(PARSER, "Wrong number of arguments to PRODUKT OF");
            list_delete(args);
            return NULL;
        }
        values = args_convert(args, types, 2);
        if (!values) {
            error(PARSER, "Invalid argument to PRODUKT OF");
            list_delete(values);
            return NULL;
        }
        return func_foldl(values, func_produktof);
    }

    /* QUOSHUNT OF */
    if (parser_cmp(PARSER, "QUOSHUNT")) {
        struct list *args = NULL;
        struct list *values = NULL;
        int types[2] = { NUMBR, NUMBAR };
        if (!parser_cmp(PARSER, "OF")) {
            error(PARSER, "Expected `OF' after `QHUSHUNT'");
            return NULL;
        }
        args = args_get(PARSER, STATE, BREAKS, 2);
        if (list_size(args) != 2) {
            error(PARSER, "Wrong number of arguments to QUOSHUNT OF");
            list_delete(args);
            return NULL;
        }
        values = args_convert(args, types, 2);
        if (!values) {
            error(PARSER, "Invalid argument to QUOSHUNT OF");
            list_delete(values);
            return NULL;
        }
        return func_foldl(values, func_quoshuntof);
    }

    /* MOD OF */
    if (parser_cmp(PARSER, "MOD")) {
        struct list *args = NULL;
        struct list *values = NULL;
        int types[1] = { NUMBR };
        if (!parser_cmp(PARSER, "OF")) {
            error(PARSER, "Expected `OF' after `MOD'");
            return NULL;
        }
        args = args_get(PARSER, STATE, BREAKS, 2);
        if (list_size(args) != 2) {
            error(PARSER, "Wrong number of arguments to MOD OF");
            list_delete(args);
            return NULL;
        }
        values = args_convert(args, types, 1);
        if (!values) {
            error(PARSER, "Invalid argument to MOD OF");
            list_delete(values);
            return NULL;
        }
        return func_foldl(values, func_modof);
    }

    /* BIGGR OF */
    if (parser_cmp(PARSER, "BIGGR")) {
        struct list *args = NULL;
        struct list *values = NULL;
        int types[2] = { NUMBR, NUMBAR };
        if (!parser_cmp(PARSER, "OF")) {
            error(PARSER, "Expected `OF' after `BIGGR'");
            return NULL;
        }
        args = args_get(PARSER, STATE, BREAKS, 2);
        if (list_size(args) != 2) {
            error(PARSER, "Wrong number of arguments to BIGGR OF");
            list_delete(args);
            return NULL;
        }
        values = args_convert(args, types, 2);
        if (!values) {
            error(PARSER, "Invalid argument to BIGGR OF");
            list_delete(values);
            return NULL;
        }
        return func_foldl(values, func_biggrof);
    }

    /* SMALLR OF */
    if (parser_cmp(PARSER, "SMALLR")) {
        struct list *args = NULL;
        struct list *values = NULL;
        int types[2] = { NUMBR, NUMBAR };
        if (!parser_cmp(PARSER, "OF")) {
            error(PARSER, "Expected `OF' after `BIGGR'");
            return NULL;
        }
        args = args_get(PARSER, STATE, BREAKS, 2);
        if (list_size(args) != 2) {
            error(PARSER, "Wrong number of arguments to SMALLR OF");
            list_delete(args);
            return NULL;
        }
        values = args_convert(args, types, 2);
        if (!values) {
            error(PARSER, "Invalid argument to SMALLR OF");
            list_delete(values);
            return NULL;
        }
        return func_foldl(values, func_smallrof);
    }

    /* BOTH OF, BOTH SAEM */
    if (parser_cmp(PARSER, "BOTH")) {
        if (parser_cmp(PARSER, "OF")) {
            struct list *args = args_get(PARSER, STATE, BREAKS, 2);
            struct list *values = NULL;
            int types[1] = { TROOF };
            if (list_size(args) != 2) {
                error(PARSER, "Wrong number of arguments to BOTH OF");
                list_delete(args);
                return NULL;
            }
            values = args_convert(args, types, 1);
            if (!values) {
                error(PARSER, "Invalid argument to BOTH OF");
                list_delete(values);
                return NULL;
            }
            return func_foldl(values, func_bothof);
        }
        else if (parser_cmp(PARSER, "SAEM")) {
            struct list *args = args_get(PARSER, STATE, BREAKS, 2);
            struct list *values = NULL;
            void *head = NULL;
            int types[2] = { NUMBR, NUMBAR };
            if (list_size(args) != 2) {
                error(PARSER,"Wrong number of arguments to BOTH SAEM");
                list_delete(args);
                return NULL;
            }
<<<<<<< HEAD
            values = args_convert(args, types, 2);
            if (!values) {
                error(PARSER, "Invalid argument to BOTH SAEM");
                list_delete(args);
                return NULL;
=======
            head = list_head(args);
            do {
                struct value *value = (struct value *)list_head(args);
                list_shift_down(args);
                if (value->type != NUMBR && value->type != NUMBAR) break;
            }
            while (head != list_head(args));
            if (head != list_head(args)) {
                list_delete(args);
                return value_create_troof(FAIL);
>>>>>>> e6d8396f
            }
            values = args_convert(args, types, 2);
            return func_foldl(values, func_bothsaem);
        }
        else {
            error(PARSER, "Expected token after `BOTH'");
            return NULL;
        }
    }

    /* EITHER OF */
    if (parser_cmp(PARSER, "EITHER")) {
        struct list *args = NULL;
        struct list *values = NULL;
        int types[1] = { TROOF };
        if (!parser_cmp(PARSER, "OF")) {
            error(PARSER, "Expected `OF' after `EITHER'");
            return NULL;
        }
        args = args_get(PARSER, STATE, BREAKS, 2);
        if (list_size(args) != 2) {
            error(PARSER, "Wrong number of arguments to EITHER OF");
            list_delete(args);
            return NULL;
        }
        values = args_convert(args, types, 1);
        if (!values) {
            error(PARSER, "Invalid argument to EITHER OF");
            list_delete(values);
            return NULL;
        }
        return func_foldl(values, func_eitherof);
    }

    /* WON OF */
    if (parser_cmp(PARSER, "WON")) {
        struct list *args = NULL;
        struct list *values = NULL;
        int types[1] = { TROOF };
        if (!parser_cmp(PARSER, "OF")) {
            error(PARSER, "Expected `OF' after `WON'");
            return NULL;
        }
        args = args_get(PARSER, STATE, BREAKS, 2);
        if (list_size(args) != 2) {
            error(PARSER, "Wrong number of arguments to WON OF");
            list_delete(args);
            return NULL;
        }
        values = args_convert(args, types, 1);
        if (!values) {
            error(PARSER, "Invalid argument to WON OF");
            list_delete(values);
            return NULL;
        }
        return func_foldl(values, func_wonof);
    }

    /* NOT */
    if (parser_cmp(PARSER, "NOT")) {
        /* Retrieve one argument */
        struct list *args = args_get(PARSER, STATE, BREAKS, 1);
        struct list *values = NULL;
        struct value *value = NULL;
        struct value *result = NULL;
        int types[1] = { TROOF };
        /* Check for correct number of arguments */
        if (list_size(args) != 1) {
            error(PARSER, "Wrong number of arguments to NOT");
            list_delete(args);
            return NULL;
        }
        values = args_convert(args, types, 1);
        /* Apply the NOT operation */
        value = (struct value *)list_head(values);
        if (value->type != TROOF) {
            error(PARSER, "Invalid argument to NOT");
            list_delete(values);
            return NULL;
        }
        if (value_get_troof(value) == WIN) result = value_create_troof(FAIL);
        else result = value_create_troof(WIN);
        list_delete(values);
        return result;
    }

    /* ALL OF */
    if (parser_cmp(PARSER, "ALL")) {
        struct list *args = NULL;
        struct list *values = NULL;
        int types[1] = { TROOF };
        if (!parser_cmp(PARSER, "OF")) {
            error(PARSER, "Expected `OF' after `ALL'");
            return NULL;
        }
        args = args_get(PARSER, STATE, BREAKS, -1);
        if (list_size(args) == 0) {
            error(PARSER, "No arguments supplied to ALL OF");
            list_delete(args);
            return NULL;
        }
        values = args_convert(args, types, 1);
        if (!values) {
            error(PARSER, "Invalid argument to ALL OF");
            list_delete(values);
            return NULL;
        }
        parser_cmp(PARSER, "MKAY");
        /* Short-circuit operation */
        return func_foldl_short(values,
                func_bothof,
                value_create_troof(FAIL));
    }

    /* ANY OF */
    if (parser_cmp(PARSER, "ANY")) {
        struct list *args = NULL;
        struct list *values = NULL;
        int types[1] = { TROOF };
        if (!parser_cmp(PARSER, "OF")) {
            error(PARSER, "Expected `OF' after `ANY'");
            return NULL;
        }
        args = args_get(PARSER, STATE, BREAKS, -1);
        if (list_size(args) == 0) {
            error(PARSER, "No arguments supplied to ANY OF");
            list_delete(args);
            return NULL;
        }
        values = args_convert(args, types, 1);
        if (!values) {
            error(PARSER, "Invalid argument to ANY OF");
            list_delete(values);
            return NULL;
        }
        parser_cmp(PARSER, "MKAY");
        /* Short-circuit operation */
        return func_foldl_short(values,
                func_eitherof,
                value_create_troof(WIN));
    }

    /* DIFFRINT */
    if (parser_cmp(PARSER, "DIFFRINT")) {
        struct list *args = args_get(PARSER, STATE, BREAKS, 2);
        struct list *values = NULL;
        int types[2] = { NUMBR, NUMBAR };
        if (list_size(args) != 2) {
            error(PARSER, "Wrong number of arguments to DIFFRINT");
            list_delete(args);
            return NULL;
        }
        values = args_convert(args, types, 2);
        if (!values) {
            error(PARSER, "Invalid argument to DIFFRINT");
            list_delete(values);
            return NULL;
        }
        return func_foldl(values, func_diffrint);
    }

    /* SMOOSH */
    if (parser_cmp(PARSER, "SMOOSH")) {
        struct list *args = args_get(PARSER, STATE, BREAKS, -1);
        struct list *values = NULL;
        int types[1] = { YARN };
        if (list_size(args) == 0) {
            error(PARSER, "No arguments supplied to SMOOSH");
            list_delete(args);
            return NULL;
        }
        values = args_convert(args, types, 1);
        if (!values) {
            error(PARSER, "Invalid argument to SMOOSH");
            list_delete(values);
            return NULL;
        }
        parser_cmp(PARSER, "MKAY");
        return func_foldl(values, func_smoosh);
    }

    /* ... HAS A ... ITZ A */
    if (parser_cmp_at(PARSER, 1, "HAS")) {
        struct value *state = resolve_value(PARSER, STATE);
        struct token *token = NULL;
        if (!state || state->type != BUKKIT) {
            error(PARSER, "Expected BUKKIT");
            return NULL;
        }
        if (!parser_cmp(PARSER, "HAS")) {
            error(PARSER, "Expected `HAS'");
            return NULL;
        }
        if (!parser_cmp(PARSER, "A")) {
            error(PARSER, "Expected `A' after `HAS'");
            return NULL;
        }
        /* Make sure next token is non-NULL and unique */
        /* TODO: check for reserved keyword */
        if (parser_cmp_peek(PARSER, NULL) || !(token = parser_get(PARSER))) {
            error(PARSER, "Variable name expected");
            return NULL;
        }
        if (state_find(value_get_bukkit(STATE), token->data, 0)) {
            error(PARSER, "Variable previously declared");
            return NULL;
        }
        /* Check for initialization */
        if (parser_cmp(PARSER, "ITZ")) {
            struct value *value =  NULL;
			/* Check for empty initialization */
			if (parser_cmp(PARSER, "A")) {
                if (parser_cmp(PARSER, "NOOB"))
                    value = value_create_noob();
                else if (parser_cmp(PARSER, "TROOF"))
                    value = value_create_troof(FAIL);
                else if (parser_cmp(PARSER, "NUMBR"))
                    value = value_create_numbr(0);
                else if (parser_cmp(PARSER, "NUMBAR"))
                    value = value_create_numbar(0.0);
                else if (parser_cmp(PARSER, "YARN"))
                    value = value_create_yarn("");
                else if (parser_cmp(PARSER, "BUKKIT"))
                    value = value_create_bukkit();
                else {
                    error(PARSER, "Type expected");
                    return NULL;
                }
			}
            else value = evaluate_expr(PARSER, STATE, BREAKS);
            if (!value) {
                error(PARSER, "Expected expression after `ITZ'");
                value_delete(value);
                token_delete(token);
                return NULL;
            }
            state_insert(value_get_bukkit(state), token->data, value);
        }
        /* Otherwise create a NOOB type variable */
        else state_write(value_get_bukkit(state), token->data,
                value_create_noob());
        token_delete(token);
        return value_create_noob();
    }

    /* ... R */
    if (parser_cmp_at(PARSER, 1, "R")) {
        struct value *target = resolve_value(PARSER, STATE);
        struct value *value;
        /* Sanity check */
        if (!target) {
            error(PARSER, "Invalid assignment target");
            return NULL;
        }
        /* Remove the R from the token stream */
        parser_cmp(PARSER, "R");
        /* Retrieve the value to assign */
        value = evaluate_expr(PARSER, STATE, BREAKS);
        if (!value) {
            error(PARSER, "Invalid assignment expression");
            token_delete(token);
            return NULL;
        }
        /* Write the variable value */
        value_replace(target, value);
        /* Clean up and return a NOOB */
        return value_create_noob();
    }

    /* ... IS NOW A */
    if (parser_cmp_at(PARSER, 1, "IS")) {
        struct token *token = parser_get(PARSER);
        struct value *value;
        if (!token) {
            error(PARSER, "Invalid casting target");
            return NULL;
        }
        parser_cmp(PARSER, "IS");
        if (!parser_cmp(PARSER, "NOW")) {
            error(PARSER, "Expected `NOW' after `IS'");
            token_delete(token);
            return NULL;
        }
        if (!parser_cmp(PARSER, "A")) {
            error(PARSER, "Expected `A' after `IS NOW'");
            token_delete(token);
            return NULL;
        }
        value = state_read(value_get_bukkit(STATE), token->data);
        if (parser_cmp(PARSER, "TROOF"))
            state_write(value_get_bukkit(STATE), token->data,
                    value_cast_troof(value));
        else if (parser_cmp(PARSER, "YARN"))
            state_write(value_get_bukkit(STATE), token->data,
                    value_cast_yarn(value));
        else if (parser_cmp(PARSER, "NUMBR"))
            state_write(value_get_bukkit(STATE), token->data,
                    value_cast_numbr(value));
        else if (parser_cmp(PARSER, "NUMBAR"))
            state_write(value_get_bukkit(STATE), token->data,
                    value_cast_numbar(value));
        else if (parser_cmp(PARSER, "NOOB"))
            state_write(value_get_bukkit(STATE), token->data,
                    value_cast_noob(value));
        else {
            error(PARSER, "Expected type");
            return NULL;
        }
        token_delete(token);
        return value_create_noob();
    }

    /* MAEK */
    if (parser_cmp(PARSER, "MAEK")) {
        struct token *token = parser_get(PARSER);
        struct value *value;
        if (!token) {
            error(PARSER, "Invalid casting target");
            return NULL;
        }
        parser_cmp(PARSER, "A");
        value = state_read(value_get_bukkit(STATE), token->data);
        if (parser_cmp(PARSER, "TROOF"))
            value = value_cast_troof(value);
        else if (parser_cmp(PARSER, "YARN"))
            value = value_cast_yarn(value);
        else if (parser_cmp(PARSER, "NUMBR"))
            value = value_cast_numbr(value);
        else if (parser_cmp(PARSER, "NUMBAR"))
            value = value_cast_numbar(value);
        else if (parser_cmp(PARSER, "NOOB"))
            value = value_cast_noob(value);
        else {
            error(PARSER, "Expected type");
            return NULL;
        }
        token_delete(token);
        return value;
    }

    /* GIMMEH */
    if (parser_cmp(PARSER, "GIMMEH")) {
        struct token *token = parser_get(PARSER);
        struct value *value = NULL;
        yarn line = NULL;
        size_t size = 0;
        if (!token || !(value =
                    state_read(value_get_bukkit(STATE), token->data))) {
            error(PARSER, "Invalid assignment target");
            token_delete(token);
            return NULL;
        }
        /* TODO: Does GIMMEH replace every type?
         * if (value->type != YARN) {
         *     error(PARSER, "Type mismatch: GIMMEH expected YARN");
         *     token_delete(token);
         *     return NULL;
         * } */
        get_line(&line, &size, stdin);
        state_write(value_get_bukkit(STATE),
                token->data, value_create_yarn(line));
        free(line);
        token_delete(token);
        return value_create_noob();
    }

    /* WTF? */
    if (parser_cmp(PARSER, "WTF?")) {
        struct value *it = NULL;
        struct list *find = NULL;
        if (!STATE || !(it =
                state_read(value_get_bukkit(STATE), "IT"))) return NULL;
        find = list_create(data_delete_token, data_copy_token);
        list_push_back(find, token_create_str("OMG"));
        list_push_back(find, token_create_str("OMGWTF"));
        list_push_back(find, token_create_str("OIC"));
        state_save(value_get_bukkit(STATE));
        list_push_front(BREAKS, token_create_str("OIC"));
        while (!parser_empty(PARSER)) {
            /* OMG */
            list_delete(parser_seek_list(PARSER, find));
            if (parser_cmp(PARSER, "OMG")) {
                struct value *value = evaluate_expr(PARSER, STATE, BREAKS);
                if (!value) {
                    error(PARSER, "Expected expression after `OMG'");
                    list_delete(find);
                    return NULL;
                }
                if (value->type != it->type) {
                    error(PARSER, "Incorrect type for `OMG' value");
                    list_delete(find);
                    return NULL;
                }
                if (value_cmp(value, it)) {
                    list_delete(find);
                    state_restore(value_get_bukkit(STATE));
                    return value_create_noob();
                }
                continue;
            }
            else if (parser_cmp(PARSER, "OMGWTF")
                    || parser_cmp(PARSER, "OIC")) {
                list_delete(find);
                state_restore(value_get_bukkit(STATE));
                return value_create_noob();
            }
        }
    }

    /* OMG */
    /* TODO: Would it be faster to simply remove the next token, or just let it
     * be superficially evaluated as it is now? Basically, should IT be
     * affected by evaluating an `OMG' expression? If so, leave the evaluation
     * in. Otherwise, remove the next token so it is not parsed. */
    if (parser_cmp(PARSER, "OMG"));

    /* GTFO */
    if (parser_cmp(PARSER, "GTFO")) {
        struct token *token = list_head(BREAKS);
        list_delete(parser_seek(PARSER, token->data));
        list_pop_front(BREAKS);
        return value_create_noob();
    }

    /* OIC */
    if (parser_cmp(PARSER, "OIC")) {
        if (!strcmp(((struct token *)list_head(BREAKS))->data, "OIC"))
            list_pop_front(BREAKS);
        return value_create_noob();
    }

    /* O RLY? */
    if (parser_cmp(PARSER, "O")) {
        struct value *value = NULL;
        struct list *find = NULL;
        if (!parser_cmp(PARSER, "RLY?")) {
            error(PARSER, "Expected `RLY?' after `O'");
            return NULL;
        }
        if (!(value = state_read(value_get_bukkit(STATE), "IT"))) return NULL;
        /* Save current scope state, restore it before returning */
        state_save(value_get_bukkit(STATE));
        if (value_get_troof(value) == WIN) {
            /* YA RLY */
            find = list_create(data_delete_token, data_copy_token);
            list_push_back(find, token_create_str("YA"));
            list_push_back(find, token_create_str("OIC"));
            list_delete(parser_seek_list(PARSER, find));
            list_delete(find);
            /* Found OIC */
            if (!parser_cmp(PARSER, "YA")) return value_create_noob();
            /* Found YA */
            if (!parser_cmp(PARSER, "RLY")) {
                error(PARSER, "Expected `RLY' after `YA'");
                return NULL;
            }
            state_restore(value_get_bukkit(STATE));
            return value_create_noob();
        }
        else {
            struct value *expr = NULL;
            find = list_create(data_delete_token, data_copy_token);
            list_push_back(find, token_create_str("MEBBE"));
            list_push_back(find, token_create_str("NO"));
            list_push_back(find, token_create_str("OIC"));
            while (!parser_empty(PARSER)) {
                list_delete(parser_seek_list(PARSER, find));
                /* MEBBE */
                if (parser_cmp(PARSER, "MEBBE")) {
                    if (!(expr = evaluate_expr(PARSER, STATE, BREAKS))) {
                        error(PARSER, "Expected expression after `MEBBE'");
                        list_delete(find);
                        return NULL;
                    }
                    if (value_get_troof(expr) == FAIL) continue;
                    /* TODO: Is this the proper way to handle IT? Modified only
                     * when WIN?  At all? */
                    state_write(value_get_bukkit(STATE), "IT", expr);
                    list_delete(find);
                    state_restore(value_get_bukkit(STATE));
                    return value_create_noob();
                }
                /* NO WAI */
                else if (parser_cmp(PARSER, "NO")) {
                    if (parser_cmp(PARSER, "WAI")) {
                        list_delete(find);
                        state_restore(value_get_bukkit(STATE));
                        return value_create_noob();
                    }
                    else {
                        error(PARSER, "Expected `WAI' after `NO'");
                        list_delete(find);
                        return NULL;
                    }
                }
                else {
                    parser_cmp(PARSER, "OIC");
                    list_delete(find);
                    state_restore(value_get_bukkit(STATE));
                    return value_create_noob();
                }
            }
        }
    }

    /* MEBBE */
    if (parser_cmp(PARSER, "MEBBE")) {
        list_delete(parser_seek(PARSER, "OIC"));
        return value_create_noob();
    }

    /* NO WAI */
    if (parser_cmp(PARSER, "NO")) {
        if (parser_cmp(PARSER, "WAI")) {
            list_delete(parser_seek(PARSER, "OIC"));
            return value_create_noob();
        }
        else {
            error(PARSER, "Expected `WAI' after `NO'");
            return NULL;
        }
    }

    /* IM IN YR ..., IM OUTTA YR ... */
    if (parser_cmp(PARSER, "IM")) {
        struct token *name = NULL;
        struct token *op = NULL;
        struct token *var = NULL;
        struct list *breaks = NULL;
        struct list *update = NULL;
        struct list *body = NULL;
        struct list *guard = NULL;
        struct parser *parser = NULL;
        struct value *result = NULL;
        if (!parser_cmp(PARSER, "IN")) {
            error(PARSER, "Expected `IN' after `IM'");
            return NULL;
        }
        if (!parser_cmp(PARSER, "YR")) {
            error(PARSER, "Expected `YR' after `IM IN'");
            return NULL;
        }
        name = parser_get(PARSER);
        op = parser_get(PARSER);
        if (!parser_cmp(PARSER, "YR")) {
            error(PARSER, "Expected `YR' after loop operation");
            token_delete(name);
            token_delete(op);
            return NULL;
        }
        var = parser_get(PARSER);
        if (!state_read(value_get_bukkit(STATE), var->data)) {
            error(PARSER, "Loop variable not found");
            token_delete(name);
            token_delete(op);
            token_delete(var);
            return NULL;
        }
        /* Generate update */
        update = list_create(data_delete_token, data_copy_token);
        list_push_back(update, token_create_str(var->data));
        list_push_back(update, token_create_str("R"));
        if (!strcmp(op->data, "UPPIN"))
            list_push_back(update, token_create_str("SUM"));
        else if (!strcmp(op->data, "NERFIN"))
            list_push_back(update, token_create_str("DIFF"));
        else {
            error(PARSER, "Expected `UPPIN' or `NERFIN'");
            token_delete(name);
            token_delete(op);
            token_delete(var);
            list_delete(update);
            return NULL;
        }
        list_push_back(update, token_create_str("OF"));
        list_push_back(update, token_create_str(var->data));
        list_push_back(update, token_create_str("AN"));
        list_push_back(update, token_create_str("1"));
        list_push_back(update, token_create_null(0));
        /* Generate guard */
        if (parser_cmp(PARSER, "TIL")) {
            guard = parser_seek(PARSER, NULL);
            list_push_front(guard, token_create_str("NOT"));
        }
        else if (parser_cmp(PARSER, "WILE"))
            guard = parser_seek(PARSER, NULL);
        else if (parser_cmp(PARSER, NULL)) {
            guard = list_create(data_delete_token, data_copy_token);
            list_push_back(guard, token_create_str("WIN"));
            list_push_back(guard, token_create_null(0));
        }
        else {
            error(PARSER, "Invalid loop condition; expected `TIL' or `WILE'");
            token_delete(name);
            token_delete(op);
            token_delete(var);
            list_delete(guard);
            return NULL;
        }
        /* Read in body */
        body = parser_seek(PARSER, (const char *)name->data);
        list_pop_back(body);  /* loop name */
        list_pop_back(body);  /* YR */
        list_pop_back(body);  /* OUTTA */
        list_pop_back(body);  /* IM */
        /* Evaluate loop */
        while (1) {
            state_save(value_get_bukkit(STATE));
            /* Perform guard check */
            parser = parser_create_bind(PARSER->name, guard);
            result = evaluate_expr(parser, STATE, BREAKS);
            parser_delete(parser);
            if (!result || result->type != TROOF) {
                error(PARSER, "Expected guard to return TROOF");
                value_delete(result);
                return NULL;
            }
            if (value_get_troof(result) == WIN) {
                /* Evaluate loop body */
                breaks = list_create(data_delete_token, data_copy_token);
                list_push_front(breaks, token_create_str(""));
                parser = parser_create_bind(PARSER->name, body);
                assert(!evaluate_parser(parser, STATE, breaks));
                parser_delete(parser);
                /* Check if we broke out of loop */
                if (list_empty(breaks)) {
                    list_delete(breaks);
                    value_delete(result);
                    break;
                }
                list_delete(breaks);
                /* Update loop variable */
                parser = parser_create_bind(PARSER->name, update);
                assert(!evaluate_parser(parser, STATE, BREAKS));
                parser_delete(parser);
            }
            else {
                value_delete(result);
                break;
            }
            value_delete(result);
            state_restore(value_get_bukkit(STATE));
        }
        state_restore(value_get_bukkit(STATE));
        list_delete(guard);
        list_delete(body);
        list_delete(update);
        token_delete(var);
        token_delete(op);
        token_delete(name);
        return value_create_noob();
    }

    /* HOW DUZ I ..., IF U SAY SO */
    if (parser_cmp(PARSER, "HOW")) {
        struct token *name = NULL;
        struct item *head = NULL;
        struct list *args = NULL;
        struct list *body = NULL;
        if (!parser_cmp(PARSER, "DUZ")) {
            error(PARSER, "Expected `DUZ' after `HOW'");
            return NULL;
        }
        if (!parser_cmp(PARSER, "I")) {
            error(PARSER, "Expected `I' after `DUZ'");
            return NULL;
        }
        args = list_create(data_delete_token, data_copy_token);
        name = parser_get(PARSER);
        while (parser_cmp(PARSER, "YR")) {
            struct token *arg = NULL;
            void *head = NULL;
            /* Make sure next token is non-NULL and unique */
            /* TODO: check for reserved keywords */
            if (!(arg = parser_get(PARSER))) {
                error(PARSER, "Argument name expected");
                list_delete(args);
                return NULL;
            }
            /* Check for duplicate argument names */
            if (list_size(args) > 0) {
                head = list_head(args);
                do {
                    struct token *token = (struct token *)list_head(args);
                    if (!strcmp(token->data, arg->data)) {
                        error(PARSER, "Duplicate argument name");
                        token_delete(arg);
                        list_delete(args);
                        return NULL;
                    }
                    list_shift_down(args);
                }
                while (list_head(args) != head);
            }
            list_push_back(args, arg);
            if (!parser_cmp(PARSER, "AN")) break;
            else if (!parser_cmp_peek(PARSER, "YR")) {
                error(PARSER, "Expected `YR' after `AN'");
                list_delete(args);
                return NULL;
            }
        }
        /* Save function in STATE */
        body = parser_seek(PARSER, "IF");
        list_pop_front(body);
        list_pop_back(body);
        if (!parser_cmp(PARSER, "U")) {
            error(PARSER, "Expected `U' after `IF'");
            list_delete(args);
            return NULL;
        }
        if (!parser_cmp(PARSER, "SAY")) {
            error(PARSER, "Expected `SAY' after `IF U'");
            list_delete(args);
            return NULL;
        }
        if (!parser_cmp(PARSER, "SO")) {
            error(PARSER, "Expected `SO' after `IF U SAY'");
            list_delete(args);
            return NULL;
        }
        state_write(value_get_bukkit(STATE), name->data, value_create_funkshun(args, body));
        token_delete(name);
        return value_create_noob();
    }

    /* FOUND YR */
    if (parser_cmp(PARSER, "FOUND")) {
        struct value *value = NULL;
        struct token *token = NULL;
        if (!parser_cmp(PARSER, "YR")) {
            error(PARSER, "Expected `YR' after `FOUND'");
            return NULL;
        }
        if (!(value = evaluate_expr(PARSER, STATE, BREAKS))) {
            error(PARSER, "Expected expression after `FOUND YR'");
            return NULL;
        }
        token = list_head(BREAKS);
        list_delete(parser_seek(PARSER, token->data));
        list_pop_front(BREAKS);
        return value;
    }

    /* STATE */
    if (value = resolve_value(PARSER, STATE)) {
        if (value->type == NOOB) return value_cast_noob(value);
        if (value->type == TROOF) return value_cast_troof(value);
        if (value->type == NUMBR) return value_cast_numbr(value);
        if (value->type == NUMBAR) return value_cast_numbar(value);
        if (value->type == YARN) return value_cast_yarn(value);
        if (value->type == FUNKSHUN) {
            struct parser *parser = NULL;
            struct list *breaks = NULL;
            struct list *body = NULL;
            struct funkshun *funkshun = value_get_funkshun(value);
            struct value *result = NULL;
            void *head = NULL;
            int status = 0;
            /* Retrieve all arguments */
            struct list *args = args_get(PARSER, STATE, BREAKS, -1);
            /* Check for correct arity */
            if (list_size(args) != list_size(funkshun->args)) {
                error(PARSER, "Invalid number of arguments");
                list_delete(args);
                return NULL;
            }

            /* Populate variables with arguments */
            state_save(value_get_bukkit(STATE));
            if (list_size(funkshun->args) > 0) {
                head = list_head(funkshun->args);
                do {
                    struct token *arg = (struct token *)list_head(funkshun->args);
                    state_write(value_get_bukkit(STATE), arg->data,
                            value_copy((struct value *)list_head(args)));
                    list_pop_front(args);
                    list_shift_down(funkshun->args);
                }
                while (list_head(funkshun->args) != head);
            }
            list_delete(args);
            /* Set up state and breaks */
            state_write(value_get_bukkit(STATE), "IT", value_create_noob());
            breaks = list_create(data_delete_token, data_copy_token);
            list_push_front(breaks, token_create_str(""));
            /* Copy function body, to enable recursion */
            body = list_copy(funkshun->body);
            parser = parser_create_bind(PARSER->name, body);
            /* TODO: Don't allow functions to have access to outer block
             *       variables, only other functions */
            assert(!evaluate_parser(parser, STATE, breaks));
            parser_delete(parser);
            result = value_copy(state_read(value_get_bukkit(STATE), "IT"));
            state_restore(value_get_bukkit(STATE));

            list_delete(body);
            list_delete(breaks);
            return result;
        }
        if (value->type == BUKKIT) {
            /* TODO: Is there anything to do here? */
        }
    }

    /* We must be left with value */
    token = parser_get(PARSER);
    if (!token) return NULL;

    /* PRIMITIVE TYPES */
    if ((value = token_to_yarn(PARSER, STATE, token))
            || (value = token_to_numbr(token))
            || (value = token_to_numbar(token))
            || (value = token_to_troof(token)))
        return value;

    /* UNABLE TO EVALUATE */
    parser_unget(PARSER);
    token_delete(token);
    return NULL;
}

    int
main(int ARGC, char **ARGV)
{
    struct parser *parser = NULL;
    struct list *ignore = NULL;
    struct list *keep = NULL;
    struct list *breaks = NULL;
    struct value *state = NULL;
    FILE *file = stdin;
    int n, status;

    /* Print help text if appropriate */
    if (get_arg(ARGC, ARGV, 'h', &n)) {
        fprintf(stderr, "USAGE: lolcode [-f FILENAME]\n");
        status = 2;
        goto DONE;
    }

    ignore = list_create(data_delete_token, data_copy_token);
    list_push_back(ignore, token_create_str(" "));
    list_push_back(ignore, token_create_str("\t"));
    list_push_back(ignore, token_create_str("...\n"));

    keep = list_create(data_delete_token, data_copy_token);
    list_push_back(keep, token_create_str("\n"));
    list_push_back(keep, token_create_str(","));
    list_push_back(keep, token_create_str("\r"));

    /* Check for file on command line */
    if (get_arg(ARGC, ARGV, 'f', &n)) file = fopen(ARGV[n], "r");

    parser = parser_create(file,
            file == stdin ? "STDIN" : ARGV[n],
            ignore, keep, 0, parser_rules);
    if (!parser) {
        fprintf(stderr, "Unable to open file.\n");
        goto DONE;
    }

    state = value_create_bukkit();
    breaks = list_create(data_delete_token, data_copy_token);
    /* Note that we will never break from main body */
    list_push_front(breaks, token_create_str("KTHXBYE"));

    /* Initialize the default IT variable */
    state_write(value_get_bukkit(state), "IT", value_create_noob());

    /* OBTW ... TLDR */
    if (parser_cmp(parser, "OBTW")) {
        list_delete(parser_seek(parser, "TLDR"));
        parser_cmp(parser, NULL);
    }
    /* HAI <VERSION> */
    if (!parser_cmp(parser, "HAI")) {
        error(parser, "Expected HAI token");
        goto DONE;
    }
    if (!parser_cmp(parser, "1.3")) {
        error(parser, "Invalid version number");
        goto DONE;
    }
    if (!parser_cmp(parser, NULL)) {
        error(parser, "Unexpected");
        goto DONE;
    }

    status = evaluate_parser(parser, state, breaks);

DONE:
    list_delete(breaks);
    value_delete(state);
    parser_delete(parser);
    list_delete(ignore);
    list_delete(keep);
    return status;
}<|MERGE_RESOLUTION|>--- conflicted
+++ resolved
@@ -756,13 +756,6 @@
                 list_delete(args);
                 return NULL;
             }
-<<<<<<< HEAD
-            values = args_convert(args, types, 2);
-            if (!values) {
-                error(PARSER, "Invalid argument to BOTH SAEM");
-                list_delete(args);
-                return NULL;
-=======
             head = list_head(args);
             do {
                 struct value *value = (struct value *)list_head(args);
@@ -773,7 +766,6 @@
             if (head != list_head(args)) {
                 list_delete(args);
                 return value_create_troof(FAIL);
->>>>>>> e6d8396f
             }
             values = args_convert(args, types, 2);
             return func_foldl(values, func_bothsaem);
